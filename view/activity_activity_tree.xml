<?xml version="1.0"?>
<!--The COPYRIGHT file at the top level of this repository
contains the full copyright notices and license terms. -->
<tree>
    <field name="rec_name" expand="3"/>
    <field name="activity_type"/>
    <field name="date"/>
    <field name="time"/>
    <field name="duration"/>
    <field name="employee"/>
    <field name="party" expand="1"/>
    <field name="resource" expand="2"/>
    <field name="state"/>
<<<<<<< HEAD
=======
    <field name="origin" tree_invisible="1"/>
>>>>>>> 43748c91
    <button name="plan" tree_invisible="1"/>
    <button name="do" tree_invisible="1"/>
    <button name="cancel" tree_invisible="1"/>
</tree><|MERGE_RESOLUTION|>--- conflicted
+++ resolved
@@ -11,10 +11,7 @@
     <field name="party" expand="1"/>
     <field name="resource" expand="2"/>
     <field name="state"/>
-<<<<<<< HEAD
-=======
     <field name="origin" tree_invisible="1"/>
->>>>>>> 43748c91
     <button name="plan" tree_invisible="1"/>
     <button name="do" tree_invisible="1"/>
     <button name="cancel" tree_invisible="1"/>

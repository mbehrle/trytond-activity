--- conflicted
+++ resolved
@@ -11,11 +11,7 @@
 from trytond.transaction import Transaction
 from trytond import backend
 from trytond.i18n import gettext
-<<<<<<< HEAD
 from trytond.exceptions import UserError
-=======
-from trytond.exceptions import UserWarning, UserError
->>>>>>> 43748c91
 from trytond.pyson import Eval
 
 __all__ = ['ActivityType', 'ActivityReference', 'Activity',
@@ -95,11 +91,7 @@
     state = fields.Selection([
             ('planned', 'Planned'),
             ('done', 'Held'),
-<<<<<<< HEAD
             ('cancelled', 'Not Held'),
-=======
-            ('canceled', 'Not Held'),
->>>>>>> 43748c91
             ], 'State', required=True)
     description = fields.Text('Description')
     employee = fields.Many2One('company.employee', 'Employee', required=True)
@@ -122,19 +114,11 @@
             ]
         cls._transitions |= set((
                 ('planned', 'done'),
-<<<<<<< HEAD
                 ('planned', 'cancelled'),
                 ('done', 'planned'),
                 ('done', 'cancelled'),
                 ('cancelled', 'planned'),
                 ('cancelled', 'done'),
-=======
-                ('planned', 'canceled'),
-                ('done', 'planned'),
-                ('done', 'canceled'),
-                ('canceled', 'planned'),
-                ('canceled', 'done'),
->>>>>>> 43748c91
                 ))
         cls._buttons.update({
                 'plan': {
@@ -143,11 +127,7 @@
                     'depends': ['state'],
                     },
                 'cancel': {
-<<<<<<< HEAD
                     'invisible': Eval('state') == 'cancelled',
-=======
-                    'invisible': Eval('state') == 'canceled',
->>>>>>> 43748c91
                     'icon': 'tryton-cancel',
                     'depends': ['state'],
                     },
@@ -156,12 +136,9 @@
                     'icon': 'tryton-ok',
                     'depends': ['state'],
                     },
-<<<<<<< HEAD
-=======
                 'activity_split': {
                     'icon': 'tryton-activity-split',
                     },
->>>>>>> 43748c91
                 })
 
     @classmethod
@@ -215,15 +192,11 @@
                 values=['canceled'],
                 where=sql_table.state == 'not_held'))
 
-<<<<<<< HEAD
         # Migration from 5.6: rename state canceled to cancelled
         cursor.execute(*sql_table.update(
                 [sql_table.state], ['cancelled'],
                 where=sql_table.state == 'canceled'))
 
-
-=======
->>>>>>> 43748c91
     @classmethod
     @ModelView.button
     @Workflow.transition('planned')
@@ -238,12 +211,7 @@
 
     @classmethod
     @ModelView.button
-<<<<<<< HEAD
     @Workflow.transition('cancelled')
-    def cancel(cls, activities):
-        pass
-=======
-    @Workflow.transition('canceled')
     def cancel(cls, activities):
         pass
 
@@ -267,7 +235,6 @@
                         'description': description,
                         'origin': activity,
                         })
->>>>>>> 43748c91
 
     @fields.depends('resource', '_parent_party.id', 'party')
     def on_change_with_party(self, name=None):

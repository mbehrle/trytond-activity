<?xml version="1.0"?>
<!--The COPYRIGHT file at the top level of this repository
contains the full copyright notices and license terms. -->
<tryton>
    <data>
        <record model="res.group" id="group_activity_admin">
            <field name="name">Activities Administration</field>
        </record>
        <record model="res.user-res.group" id="user_admin_group_activity_admin">
            <field name="user" ref="res.user_admin"/>
            <field name="group" ref="group_activity_admin"/>
        </record>

        <record model="res.group" id="group_activity">
            <field name="name">Activities</field>
        </record>
        <record model="res.user-res.group" id="user_admin_group_activity">
            <field name="user" ref="res.user_admin"/>
            <field name="group" ref="group_activity"/>
        </record>

        <!-- activity.activity -->
        <record model="ir.ui.view" id="activity_activity_form_view">
            <field name="model">activity.activity</field>
            <field name="type">form</field>
            <field name="name">activity_activity_form</field>
        </record>

        <record model="ir.ui.view" id="activity_activity_tree_view">
            <field name="model">activity.activity</field>
            <field name="type">tree</field>
            <field name="name">activity_activity_tree</field>
        </record>

        <record model="ir.action.act_window" id="act_activity_activity">
            <field name="name">Activity</field>
            <field name="res_model">activity.activity</field>
            <field name="search_value"
                eval="[('employee', '=', Eval('context', {}).get('employee.rec_name', '%'))]"
                pyson="1"/>
        </record>
        <record model="ir.action.act_window.view" id="act_activity_activity_view1">
            <field name="sequence" eval="10"/>
            <field name="view" ref="activity_activity_tree_view"/>
            <field name="act_window" ref="act_activity_activity"/>
        </record>
        <record model="ir.action.act_window.view" id="act_activity_activity_view2">
            <field name="sequence" eval="20"/>
            <field name="view" ref="activity_activity_form_view"/>
            <field name="act_window" ref="act_activity_activity"/>
        </record>

        <record model="ir.action.act_window.domain" id="act_activity_domain_pending">
          <field name="name">Planned Today</field>
          <field name="sequence" eval="10"/>
          <field name="domain" eval="[('dtstart', '&lt;', DateTime(hour=0, minute=0, second=0, microsecond=0, delta_days=1)),
              ('state', '=', 'planned')]" pyson="1"/>
          <field name="act_window" ref="act_activity_activity"/>
          <field name="count" eval="True"/>
        </record>
        <record model="ir.action.act_window.domain" id="act_activity_domain_planned">
            <field name="name">Planned</field>
            <field name="sequence" eval="20"/>
            <field name="domain" eval="[('dtstart', '>', DateTime(hour=0, minute=0,second=0, microsecond=0, delta_days=1)),
                ('state', '=', 'planned')]" pyson="1"/>
            <field name="act_window" ref="act_activity_activity"/>
            <field name="count" eval="True"/>
        </record>
        <record model="ir.action.act_window.domain" id="act_activity_domain_all">
            <field name="name">All</field>
            <field name="sequence" eval="90"/>
            <field name="act_window" ref="act_activity_activity"/>
        </record>

        <record model="ir.model.access" id="access_activity_activity">
            <field name="model" search="[('model', '=', 'activity.activity')]"/>
            <field name="perm_read" eval="True"/>
            <field name="perm_write" eval="False"/>
            <field name="perm_create" eval="False"/>
            <field name="perm_delete" eval="False"/>
        </record>

        <record model="ir.model.access"
                id="access_activity_activity_group_activity">
            <field name="model" search="[('model', '=', 'activity.activity')]"/>
            <field name="group" ref="group_activity"/>
            <field name="perm_read" eval="True"/>
            <field name="perm_write" eval="True"/>
            <field name="perm_create" eval="True"/>
            <field name="perm_delete" eval="True"/>
        </record>

        <!-- activity.calendar.context -->
        <record model="ir.ui.view" id="activity_calendar_context_form_view">
            <field name="model">activity.calendar.context</field>
            <field name="type">form</field>
            <field name="name">activity_calendar_context_form</field>
        </record>

        <record model="ir.model.button" id="activity_do_button">
            <field name="name">do</field>
            <field name="string">Do</field>
            <field name="model" search="[('model', '=', 'activity.activity')]"/>
        </record>
        <record model="ir.model.button-res.group" id="activity_do_button_group_activity">
            <field name="button" ref="activity_do_button"/>
            <field name="group" ref="group_activity"/>
        </record>
        <record model="ir.model.button" id="activity_cancel_button">
            <field name="name">cancel</field>
            <field name="string">Cancel</field>
            <field name="model" search="[('model', '=', 'activity.activity')]"/>
        </record>
        <record model="ir.model.button-res.group" id="activity_cancel_button_group_activity">
            <field name="button" ref="activity_cancel_button"/>
            <field name="group" ref="group_activity"/>
        </record>
        <record model="ir.model.button" id="activity_plan_button">
            <field name="name">plan</field>
            <field name="string">Plan</field>
            <field name="model" search="[('model', '=', 'activity.activity')]"/>
        </record>
        <record model="ir.model.button-res.group" id="activity_plan_button_group_activity">
            <field name="button" ref="activity_plan_button"/>
            <field name="group" ref="group_activity"/>
        </record>
<<<<<<< HEAD
=======
        <record model="ir.model.button" id="activity_split_button">
            <field name="name">activity_split</field>
            <field name="string">Split</field>
            <field name="model" search="[('model', '=', 'activity.activity')]"/>
        </record>
        <record model="ir.model.button-res.group" id="activity_split_button_group_activity">
            <field name="button" ref="activity_split_button"/>
            <field name="group" ref="group_activity"/>
        </record>
>>>>>>> 43748c91

        <!-- activity.reference -->
        <record model="ir.ui.view" id="activity_reference_form_view">
            <field name="model">activity.reference</field>
            <field name="type">form</field>
            <field name="name">activity_reference_form</field>
        </record>

        <record model="ir.ui.view" id="activity_reference_tree_view">
            <field name="model">activity.reference</field>
            <field name="type">tree</field>
            <field name="name">activity_reference_tree</field>
        </record>

        <record model="ir.action.act_window" id="act_activity_reference">
            <field name="name">Activity Reference</field>
            <field name="res_model">activity.reference</field>
            <field name="search_value"></field>
        </record>
        <record model="ir.action.act_window.view" id="act_activity_reference_view1">
            <field name="sequence" eval="10"/>
            <field name="view" ref="activity_reference_tree_view"/>
            <field name="act_window" ref="act_activity_reference"/>
        </record>
        <record model="ir.action.act_window.view" id="act_activity_reference_view2">
            <field name="sequence" eval="20"/>
            <field name="view" ref="activity_reference_form_view"/>
            <field name="act_window" ref="act_activity_reference"/>
        </record>

        <record model="ir.model.access" id="access_activity_reference">
            <field name="model" search="[('model', '=', 'activity.reference')]"/>
            <field name="perm_read" eval="True"/>
            <field name="perm_write" eval="False"/>
            <field name="perm_create" eval="False"/>
            <field name="perm_delete" eval="False"/>
        </record>

        <record model="ir.model.access" id="access_activity_reference_admin">
            <field name="model" search="[('model', '=', 'activity.reference')]"/>
            <field name="group" ref="group_activity_admin"/>
            <field name="perm_read" eval="True"/>
            <field name="perm_write" eval="True"/>
            <field name="perm_create" eval="True"/>
            <field name="perm_delete" eval="True"/>
        </record>

        <!-- activity.type -->
        <record model="ir.ui.view" id="activity_type_form_view">
            <field name="model">activity.type</field>
            <field name="type">form</field>
            <field name="name">activity_type_form</field>
        </record>

        <record model="ir.ui.view" id="activity_type_tree_view">
            <field name="model">activity.type</field>
            <field name="type">tree</field>
            <field name="name">activity_type_tree</field>
        </record>

        <record model="ir.action.act_window" id="act_activity_type">
            <field name="name">Activity Type</field>
            <field name="res_model">activity.type</field>
            <field name="search_value"></field>
        </record>
        <record model="ir.action.act_window.view" id="act_activity_type_view1">
            <field name="sequence" eval="10"/>
            <field name="view" ref="activity_type_tree_view"/>
            <field name="act_window" ref="act_activity_type"/>
        </record>
        <record model="ir.action.act_window.view" id="act_activity_type_view2">
            <field name="sequence" eval="20"/>
            <field name="view" ref="activity_type_form_view"/>
            <field name="act_window" ref="act_activity_type"/>
        </record>

        <record model="ir.model.access" id="access_activity_type">
            <field name="model" search="[('model', '=', 'activity.type')]"/>
            <field name="perm_read" eval="True"/>
            <field name="perm_write" eval="False"/>
            <field name="perm_create" eval="False"/>
            <field name="perm_delete" eval="False"/>
        </record>

        <record model="ir.model.access" id="access_activity_type_admin">
            <field name="model" search="[('model', '=', 'activity.type')]"/>
            <field name="group" ref="group_activity_admin"/>
            <field name="perm_read" eval="True"/>
            <field name="perm_write" eval="True"/>
            <field name="perm_create" eval="True"/>
            <field name="perm_delete" eval="True"/>
        </record>

        <!-- Main Menu -->
        <record model="ir.ui.icon" id="activity_icon">
            <field name="name">activity</field>
            <field name="path">icons/activity.svg</field>
        </record>

        <menuitem id="menu_activity" name="Activities" sequence="1" icon="activity"/>
        <menuitem parent="menu_activity" id="menu_configuration"
            name="Configuration" sequence="0" icon="tryton-settings"/>

        <menuitem action="act_activity_activity" id="menu_activity_activity"
            parent="menu_activity" sequence="1" name="Activities"/>

        <menuitem action="act_activity_reference" id="menu_activity_reference"
            parent="menu_configuration" sequence="20"/>

        <menuitem action="act_activity_type" id="menu_activity_type"
            parent="menu_configuration" sequence="30"/>

        <!-- Default activity types -->
        <record model="activity.type" id="outgoing_email_type">
            <field name="name">Outgoing Email</field>
        </record>
        <record model="activity.type" id="incoming_email_type">
            <field name="name">Incoming Email</field>
        </record>
        <record model="activity.type" id="outgoing_call_type">
            <field name="name">Outgoing Call</field>
        </record>
        <record model="activity.type" id="incoming_call_type">
            <field name="name">Incoming Call</field>
        </record>
        <record model="activity.type" id="meeting_type">
            <field name="name">Meeting</field>
        </record>

        <!-- Activity calendar -->
        <record model="ir.ui.view" id="activity_calendar_view_calendar">
            <field name="model">activity.activity</field>
            <field name="type">calendar</field>
            <field name="name">activity_calendar</field>
        </record>

        <record model="ir.action.act_window" id="act_activity_calendar">
            <field name="name">Activities</field>
            <field name="res_model">activity.activity</field>
            <field name="context_model">activity.calendar.context</field>
            <field name="search_value" eval="[('employee', '=', Eval('context', {}).get('employee.rec_name', '%'))]" pyson="1"/>
        </record>
        <record model="ir.action.act_window.view" id="act_activity_calendar_calendar">
            <field name="sequence" eval="10"/>
            <field name="view" ref="activity_calendar_view_calendar"/>
            <field name="act_window" ref="act_activity_calendar"/>
        </record>
        <record model="ir.action.act_window.view" id="act_activity_calendar_form">
            <field name="sequence" eval="20"/>
            <field name="view" ref="activity_activity_form_view"/>
            <field name="act_window" ref="act_activity_calendar"/>
        </record>

        <record model="ir.ui.icon" id="activity_split_icon">
            <field name="name">tryton-activity-split</field>
            <field name="path">icons/tryton-activity-split.svg</field>
        </record>

        <menuitem parent="menu_activity_activity" sequence="10"
            action="act_activity_calendar" id="menu_activity_calendar"/>

        <record model="ir.action.act_window" id="act_split_relate">
            <field name="name">Sub Activities</field>
            <field name="res_model">activity.activity</field>
            <field name="domain"
            eval="[If(Eval('active_ids', []) == [Eval('active_id')],
            ('origin.id', '=', Eval('active_id'), 'activity.activity'),
            ('origin.id', 'in', Eval('active_ids'), 'activity.activity'),
            )]" pyson="1"/>
        </record>
        <record model="ir.action.keyword" id="act_split_relate_keyword">
            <field name="keyword">form_relate</field>
            <field name="model">activity.activity,-1</field>
            <field name="action" ref="act_split_relate"/>
        </record>
    </data>
</tryton><|MERGE_RESOLUTION|>--- conflicted
+++ resolved
@@ -124,8 +124,6 @@
             <field name="button" ref="activity_plan_button"/>
             <field name="group" ref="group_activity"/>
         </record>
-<<<<<<< HEAD
-=======
         <record model="ir.model.button" id="activity_split_button">
             <field name="name">activity_split</field>
             <field name="string">Split</field>
@@ -135,7 +133,6 @@
             <field name="button" ref="activity_split_button"/>
             <field name="group" ref="group_activity"/>
         </record>
->>>>>>> 43748c91
 
         <!-- activity.reference -->
         <record model="ir.ui.view" id="activity_reference_form_view">
